--- conflicted
+++ resolved
@@ -7,15 +7,8 @@
  *  this source tree.
  */
 
-<<<<<<< HEAD
-#define QEDF_VERSION		"8.18.22.0"
-#define QEDF_DRIVER_MAJOR_VER		8
-#define QEDF_DRIVER_MINOR_VER		18
-#define QEDF_DRIVER_REV_VER		22
-=======
 #define QEDF_VERSION		"8.20.5.0"
 #define QEDF_DRIVER_MAJOR_VER		8
 #define QEDF_DRIVER_MINOR_VER		20
 #define QEDF_DRIVER_REV_VER		5
->>>>>>> bb176f67
 #define QEDF_DRIVER_ENG_VER		0
